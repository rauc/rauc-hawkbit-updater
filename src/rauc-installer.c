/**
 * SPDX-License-Identifier: LGPL-2.1-only
<<<<<<< HEAD
 * SPDX-FileCopyrightText: 2022 Lukas Reinecke <lukas.reinecke@epis.de>, Epis (https://www.epis.de)
 * SPDX-FileCopyrightText: 2021 Bastian Krause <bst@pengutronix.de>, Pengutronix
=======
 * SPDX-FileCopyrightText: 2021-2022 Bastian Krause <bst@pengutronix.de>, Pengutronix
>>>>>>> e19bc259
 * SPDX-FileCopyrightText: 2018-2020 Lasse K. Mikkelsen <lkmi@prevas.dk>, Prevas A/S (www.prevas.com)
 *
 * @file
 * @brief RAUC client
 */

#include <gio/gio.h>
#include <glib-object.h>
#include <glib/gtypes.h>
#include <stdio.h>
#include "gobject/gclosure.h"
#include "rauc-installer.h"
#include "rauc-installer-gen.h"

static GThread *thread_install = NULL;

/**
 * @brief RAUC DBUS property changed callback
 *
 * @see https://github.com/rauc/rauc/blob/master/src/de.pengutronix.rauc.Installer.xml
 */
static void on_installer_status(GDBusProxy *proxy, GVariant *changed,
                                const gchar *const *invalidated, gpointer data)
{
        struct install_context *context = data;
        gint32 percentage;
        g_autofree gchar *message = NULL;

        g_return_if_fail(changed);
        g_return_if_fail(context);

        if (invalidated && invalidated[0])
        {
                g_warning("RAUC DBUS service disappeared");
                g_mutex_lock(&context->status_mutex);
                context->status_result = 2;
                g_mutex_unlock(&context->status_mutex);
                g_main_loop_quit(context->mainloop);
                return;
        }

        if (context->notify_event)
        {
                gboolean status_received = FALSE;

                g_mutex_lock(&context->status_mutex);
                if (g_variant_lookup(changed, "Operation", "s", &message))
                        g_queue_push_tail(&context->status_messages, g_steal_pointer(&message));
                else if (g_variant_lookup(changed, "Progress", "(isi)", &percentage, &message,
                                          NULL))
                        g_queue_push_tail(&context->status_messages,
                                          g_strdup_printf("%3" G_GINT32_FORMAT "%% %s", percentage,
                                                          message));
                else if (g_variant_lookup(changed, "LastError", "s", &message) && message[0] != 0)
                        g_queue_push_tail(&context->status_messages,
                                          g_strdup_printf("LastError: %s", message));

                status_received = !g_queue_is_empty(&context->status_messages);
                g_mutex_unlock(&context->status_mutex);

                if (status_received)
                        g_main_context_invoke(context->loop_context, context->notify_event,
                                              context);
        }
}

/**
 * @brief RAUC DBUS complete signal callback
 *
 * @see https://github.com/rauc/rauc/blob/master/src/de.pengutronix.rauc.Installer.xml
 */
static void on_installer_completed(GDBusProxy *proxy, gint result, gpointer data)
{
        struct install_context *context = data;

        g_return_if_fail(context);

        g_mutex_lock(&context->status_mutex);
        context->status_result = result;
        g_mutex_unlock(&context->status_mutex);

        if (result >= 0)
                g_main_loop_quit(context->mainloop);
}

/**
 * @brief Create and init a install_context
 *
 * @return Pointer to initialized install_context struct. Should be freed by calling
 *         install_context_free().
 */
static struct install_context *install_context_new(void)
{
        struct install_context *context = g_new0(struct install_context, 1);

        g_mutex_init(&context->status_mutex);
        g_queue_init(&context->status_messages);
        context->status_result = -2;

        return context;
}

/**
 * @brief Free a install_context and its members
 *
 * @param[in] context the install_context struct that should be freed.
 *                    If NULL
 */
static void install_context_free(struct install_context *context)
{
        if (!context)
                return;

        g_free(context->bundle);
        g_free(context->auth_header);
        g_mutex_clear(&context->status_mutex);

        // make sure all pending events are processed
        while (g_main_context_iteration(context->loop_context, FALSE))
                ;
        g_main_context_unref(context->loop_context);

        g_assert_cmpint(context->status_result, >=, 0);
        g_assert_true(g_queue_is_empty(&context->status_messages));
        g_main_loop_unref(context->mainloop);
        g_free(context);
}

/**
 * @brief RAUC client mainloop
 *
 * Install mainloop running until installation completes.
 * @param[in] data pointer to a install_context struct.
 * @return NULL is always returned.
 */
static gpointer install_loop_thread(gpointer data)
{
        GBusType bus_type = (!g_strcmp0(g_getenv("DBUS_STARTER_BUS_TYPE"), "session"))
                                ? G_BUS_TYPE_SESSION
                                : G_BUS_TYPE_SYSTEM;
        RInstaller *r_installer_proxy = NULL;
        g_autoptr(GError) error = NULL;
        g_auto(GVariantDict) args = G_VARIANT_DICT_INIT(NULL);
        struct install_context *context = NULL;

        g_return_val_if_fail(data, NULL);

        context = data;
        g_main_context_push_thread_default(context->loop_context);

        if (context->auth_header) {
                gchar *headers[2] = {NULL, NULL};
                headers[0] = context->auth_header;
                g_variant_dict_insert(&args, "http-headers", "^as", headers);

                g_variant_dict_insert(&args, "tls-no-verify", "b", !context->ssl_verify);
        }

        g_debug("Creating RAUC DBUS proxy");
        r_installer_proxy = r_installer_proxy_new_for_bus_sync(
            bus_type, G_DBUS_PROXY_FLAGS_GET_INVALIDATED_PROPERTIES,
            "de.pengutronix.rauc", "/", NULL, &error);
        if (!r_installer_proxy)
        {
                g_warning("Failed to create RAUC DBUS proxy: %s", error->message);
                goto notify_complete;
        }
        if (g_signal_connect(r_installer_proxy, "g-properties-changed",
                             G_CALLBACK(on_installer_status), context) <= 0)
        {
                g_warning("Failed to connect properties-changed signal");
                goto out_loop;
        }
        if (g_signal_connect(r_installer_proxy, "completed",
                             G_CALLBACK(on_installer_completed), context) <= 0)
        {
                g_warning("Failed to connect completed signal");
                goto out_loop;
        }

        g_debug("Trying to contact RAUC DBUS service");
        if (!r_installer_call_install_bundle_sync(r_installer_proxy, context->bundle,
                                                  g_variant_dict_end(&args), NULL, &error))
        {
                g_warning("%s", error->message);
                goto out_loop;
        }

        g_main_loop_run(context->mainloop);

out_loop:
        g_signal_handlers_disconnect_by_data(r_installer_proxy, context);

notify_complete:
        // Notify the result of the RAUC installation
        if (context->notify_complete)
                context->notify_complete(context);

        g_clear_pointer(&r_installer_proxy, g_object_unref);
        g_main_context_pop_thread_default(context->loop_context);

        // on wait, calling function will take care of freeing after reading context->status_result
        if (!context->keep_install_context)
                install_context_free(context);
        return NULL;
}

gboolean rauc_install(const gchar *bundle, const gchar *auth_header, gboolean ssl_verify,
                      GSourceFunc on_install_notify, GSourceFunc on_install_complete,
                      gboolean wait)
{
        GMainContext *loop_context = NULL;
        struct install_context *context = NULL;

        g_return_val_if_fail(bundle, FALSE);

        loop_context = g_main_context_new();
        context = install_context_new();
        context->bundle = g_strdup(bundle);
        context->auth_header = g_strdup(auth_header);
        context->ssl_verify = ssl_verify;
        context->notify_event = on_install_notify;
        context->notify_complete = on_install_complete;
        context->mainloop = g_main_loop_new(loop_context, FALSE);
        context->loop_context = loop_context;
        context->status_result = 2;
        context->keep_install_context = wait;

        // unref/free previous install thread by joining it
        if (thread_install)
                g_thread_join(thread_install);

        // start install thread
        thread_install = g_thread_new("installer", install_loop_thread, (gpointer)context);
        if (wait)
        {
                gboolean result;

                g_thread_join(thread_install);
                result = context->status_result == 0;

                install_context_free(context);
                return result;
        }

        // return immediately if we did not wait for the install thread
        return TRUE;
}<|MERGE_RESOLUTION|>--- conflicted
+++ resolved
@@ -1,11 +1,7 @@
 /**
  * SPDX-License-Identifier: LGPL-2.1-only
-<<<<<<< HEAD
  * SPDX-FileCopyrightText: 2022 Lukas Reinecke <lukas.reinecke@epis.de>, Epis (https://www.epis.de)
- * SPDX-FileCopyrightText: 2021 Bastian Krause <bst@pengutronix.de>, Pengutronix
-=======
  * SPDX-FileCopyrightText: 2021-2022 Bastian Krause <bst@pengutronix.de>, Pengutronix
->>>>>>> e19bc259
  * SPDX-FileCopyrightText: 2018-2020 Lasse K. Mikkelsen <lkmi@prevas.dk>, Prevas A/S (www.prevas.com)
  *
  * @file
