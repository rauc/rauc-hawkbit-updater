/**
 * SPDX-License-Identifier: LGPL-2.1-only
 * SPDX-FileCopyrightText: 2022 Lukas Reinecke <lukas.reinecke@epis.de>, Epis (https://www.epis.de)
 * SPDX-FileCopyrightText: 2018-2020 Lasse K. Mikkelsen <lkmi@prevas.dk>, Prevas A/S (www.prevas.com)
 */

#ifndef __HAWKBIT_CLIENT_H__
#define __HAWKBIT_CLIENT_H__

#include <glib.h>
#include <glib/gtypes.h>
#include <stdio.h>

#include "config-file.h"

#define RHU_HAWKBIT_CLIENT_ERROR rhu_hawkbit_client_error_quark()
GQuark rhu_hawkbit_client_error_quark(void);

typedef enum
{
        RHU_HAWKBIT_CLIENT_ERROR_ALREADY_IN_PROGRESS,
        RHU_HAWKBIT_CLIENT_ERROR_JSON_RESPONSE_PARSE,
        RHU_HAWKBIT_CLIENT_ERROR_MULTI_CHUNKS,
        RHU_HAWKBIT_CLIENT_ERROR_MULTI_ARTIFACTS,
        RHU_HAWKBIT_CLIENT_ERROR_DOWNLOAD,
        RHU_HAWKBIT_CLIENT_ERROR_STREAM_INSTALL,
        RHU_HAWKBIT_CLIENT_ERROR_CANCELATION,
} RHUHawkbitClientError;

// uses CURLcode as error codes
#define RHU_HAWKBIT_CLIENT_CURL_ERROR rhu_hawkbit_client_curl_error_quark()
GQuark rhu_hawkbit_client_curl_error_quark(void);

// uses HTTP codes as error codes
#define RHU_HAWKBIT_CLIENT_HTTP_ERROR rhu_hawkbit_client_http_error_quark()
GQuark rhu_hawkbit_client_http_error_quark(void);

#define HAWKBIT_USERAGENT "rauc-hawkbit-c-agent/1.0"
#define DEFAULT_CURL_REQUEST_BUFFER_SIZE 512
#define DEFAULT_CURL_DOWNLOAD_BUFFER_SIZE 64 * 1024 // 64KB

extern gboolean run_once; /**< only run software check once and exit */
extern gboolean with_gui; /**< enable custom Epis GUI support */

/**
 * @brief HTTP methods.
 */
enum HTTPMethod
{
        GET,
        HEAD,
        PUT,
        POST,
        PATCH,
        DELETE
};

enum ActionState
{
        ACTION_STATE_NONE,
        ACTION_STATE_CANCELED,
        ACTION_STATE_ERROR,
        ACTION_STATE_SUCCESS,
        ACTION_STATE_PROCESSING,
        ACTION_STATE_DOWNLOADING,
        ACTION_STATE_INSTALLING,
        ACTION_STATE_CANCEL_REQUESTED,
};

/**
 * @brief struct that contains the context of an HawkBit action.
 */
struct HawkbitAction
{
        gchar *id;              /**< HawkBit action id */
        GMutex mutex;           /**< mutex used for accessing all other members */
        enum ActionState state; /**< state of this action */
        GCond cond;             /**< condition on state */
};

/**
 * @brief struct containing the payload and size of REST body.
 */
typedef struct RestPayload_
{
        gchar *payload; /**< string representation of payload */
        size_t size;    /**< size of payload */
} RestPayload;

/**
 * @brief struct containing
 */
typedef struct Artifact_
{
        gchar *name;         /**< name of software */
        gchar *version;      /**< software version */
        gint64 size;         /**< size of software bundle file */
        gchar *download_url; /**< download URL of software bundle file */
        gchar *feedback_url; /**< URL status feedback should be sent to */
        gchar *sha1;         /**< sha1 checksum of software bundle file */
        gboolean do_install; /**< whether the installation should be started or not */
} Artifact;

/**
 * @brief struct containing the new downloaded file.
 */
<<<<<<< HEAD
struct on_new_software_userdata
{
        GSourceFunc install_progress_callback; /**< callback function to be called when new progress */
        GSourceFunc install_complete_callback; /**< callback function to be called when installation is complete */
        gchar *file;                           /**< downloaded new software file */
        gboolean install_success;              /**< whether the installation succeeded or not (only meaningful for run_once mode!) */
=======
struct on_new_software_userdata {
        GSourceFunc install_progress_callback;  /**< callback function to be called when new progress */
        GSourceFunc install_complete_callback;  /**< callback function to be called when installation is complete */
        gchar *file;                            /**< downloaded new software file */
        gchar *auth_header;                     /**< authentication header for bundle streaming */
        gboolean ssl_verify;                    /**< whether to ignore server cert verification errors */
        gboolean install_success;               /**< whether the installation succeeded or not (only meaningful for run_once mode!) */
>>>>>>> e19bc259
};

/**
 * @brief struct containing the result of the installation.
 */
struct on_install_complete_userdata
{
        gboolean install_success; /**< status of installation */
};

/**
 * @brief Pass config, callback for installation ready and initialize libcurl.
 *        Intended to be called from program's main().
 *
 * @param[in] config Config* to make global
 * @param[in] on_install_ready GSourceFunc to call after artifact download, to
 *                             trigger RAUC installation
 */
void hawkbit_init(Config *config, GSourceFunc on_install_ready);

/**
 * @brief Sets up timeout and event sources, initializes and runs main loop.
 *
 * @return numeric return code, to be returned by main()
 */
int hawkbit_start_service_sync();

/**
 * @brief Callback for install thread, sends msg as progress feedback to
 *        hawkBit.
 *
 * @param[in] msg Progress message
 * @return G_SOURCE_REMOVE is always returned
 */
gboolean hawkbit_progress(const gchar *msg);

/**
 * @brief Callback for install thread, sends installation feedback to hawkBit.
 *
 * @param[in] ptr on_install_complete_userdata* containing set install_success
 * @return G_SOURCE_REMOVE is always returned
 */
gboolean install_complete_cb(gpointer ptr);

/**
 * @brief Frees the memory allocated by a RestPayload
 *
 * @param[in] payload RestPayload to free
 */
void rest_payload_free(RestPayload *payload);

/**
 * @brief Frees the memory allocated by an Artifact
 *
 * @param[in] artifact Artifact to free
 */
void artifact_free(Artifact *artifact);

/**
 * @brief Creates Config-File
 *
 * @param[in] config_file Path to Config File
 * @param[in] config init configuration
 */
gboolean create_config_file(const gchar *config_file, init_Config *config, GError **error);

G_DEFINE_AUTOPTR_CLEANUP_FUNC(RestPayload, rest_payload_free);
G_DEFINE_AUTOPTR_CLEANUP_FUNC(Artifact, artifact_free);

#endif // __HAWKBIT_CLIENT_H__<|MERGE_RESOLUTION|>--- conflicted
+++ resolved
@@ -104,22 +104,14 @@
 /**
  * @brief struct containing the new downloaded file.
  */
-<<<<<<< HEAD
 struct on_new_software_userdata
 {
         GSourceFunc install_progress_callback; /**< callback function to be called when new progress */
         GSourceFunc install_complete_callback; /**< callback function to be called when installation is complete */
         gchar *file;                           /**< downloaded new software file */
-        gboolean install_success;              /**< whether the installation succeeded or not (only meaningful for run_once mode!) */
-=======
-struct on_new_software_userdata {
-        GSourceFunc install_progress_callback;  /**< callback function to be called when new progress */
-        GSourceFunc install_complete_callback;  /**< callback function to be called when installation is complete */
-        gchar *file;                            /**< downloaded new software file */
         gchar *auth_header;                     /**< authentication header for bundle streaming */
         gboolean ssl_verify;                    /**< whether to ignore server cert verification errors */
-        gboolean install_success;               /**< whether the installation succeeded or not (only meaningful for run_once mode!) */
->>>>>>> e19bc259
+        gboolean install_success;              /**< whether the installation succeeded or not (only meaningful for run_once mode!) */
 };
 
 /**
