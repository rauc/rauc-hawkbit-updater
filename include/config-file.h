--- conflicted
+++ resolved
@@ -12,27 +12,6 @@
 /**
  * @brief struct that contains the Rauc HawkBit configuration.
  */
-<<<<<<< HEAD
-typedef struct Config_
-{
-        gchar *hawkbit_server;           /**< hawkBit host or IP and port */
-        gboolean ssl;                    /**< use https or http */
-        gboolean ssl_verify;             /**< verify https certificate */
-        gboolean post_update_reboot;     /**< reboot system after successful update */
-        gboolean resume_downloads;       /**< resume downloads or not */
-        gchar *auth_token;               /**< hawkBit target security token */
-        gchar *gateway_token;            /**< hawkBit gateway security token */
-        gchar *tenant_id;                /**< hawkBit tenant id */
-        gchar *controller_id;            /**< hawkBit controller id*/
-        gchar *bundle_download_location; /**< file to download rauc bundle to */
-        int connect_timeout;             /**< connection timeout */
-        int timeout;                     /**< reply timeout */
-        int retry_wait;                  /**< wait between retries */
-        int low_speed_time;              /**< time to be below the speed to trigger low speed abort */
-        int low_speed_rate;              /**< low speed limit to abort transfer */
-        GLogLevelFlags log_level;        /**< log level */
-        GHashTable *device;              /**< Additional attributes sent to hawkBit */
-=======
 typedef struct Config_ {
         gchar* hawkbit_server;            /**< hawkBit host or IP and port */
         gboolean ssl;                     /**< use https or http */
@@ -52,7 +31,6 @@
         int low_speed_rate;               /**< low speed limit to abort transfer */
         GLogLevelFlags log_level;         /**< log level */
         GHashTable* device;               /**< Additional attributes sent to hawkBit */
->>>>>>> e19bc259
 } Config;
 
 /**
